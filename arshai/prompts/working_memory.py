--- conflicted
+++ resolved
@@ -1,5 +1,4 @@
 def MEMORY_PROMPT(working_memory: str) -> str:
-<<<<<<< HEAD
     """Generate optimized memory management prompt for GPT-4o-mini."""
     return f"""
 ### CURRENT MEMORY:
@@ -27,110 +26,6 @@
 INTERACTION TONE: [communication style and emotional context]
 
 Maintain memory consistency. Build upon existing information rather than repeating it.
-=======
-    """Generate optimized memory management prompt with advanced meta-reasoning capabilities."""
-    return f"""
-You are an advanced memory management assistant with meta-cognitive capabilities. Your task is to generate, validate, and self-correct working memory based on the previous memory and the latest conversation turn.
-
-### PREVIOUS WORKING MEMORY:
-{working_memory}
-
-### ADVANCED MEMORY PROCESSING
-
-#### PHASE 1: DEEP MEMORY ANALYSIS (Use thinking budget: ~200 tokens)
-Before updating memory, perform meta-reasoning:
-
-**🧠 MEMORY VALIDATION THINKING:**
-- Analyze the coherence of PREVIOUS WORKING MEMORY sections
-- Check for contradictions or inconsistencies within existing memory
-- Identify potential gaps or missing critical information
-- Assess the accuracy of CONVERSATION FLOW chronology
-- Evaluate whether CURRENT FOCUS aligns with actual conversation progression
-
-**🔍 CONVERSATION INTEGRATION ASSESSMENT:**
-- Determine how the latest turn connects to existing memory
-- Identify new vs. repeated information patterns
-- Detect if user is correcting previous statements
-- Assess emotional or contextual shifts that affect memory structure
-
-#### PHASE 2: INTELLIGENT MEMORY RECONSTRUCTION
-
-1.  **USER CONTEXT Advanced:
-    - **Memory Continuity Check:** Verify consistency with previous USER CONTEXT
-    - **Integration Logic:** Add only genuinely new user details, avoiding duplications
-    - **Contradiction Resolution:** If new information contradicts existing data, prioritize the most recent and reliable information
-    - **Completeness Validation:** Ensure all essential user characteristics are maintained
-
-2.  **CONVERSATION FLOW Advanced Management:**
-    - **Chronological Accuracy:** Maintain precise sequence of conversation events
-    - **Semantic Coherence:** Ensure each entry builds logically on previous interactions
-    - **Critical Detail Preservation:** Highlight and maintain key decisions, specific numbers, dates, and commitments
-    - **Pattern Recognition:** Identify and note recurring themes or evolving user concerns
-
-3.  **CURRENT FOCUS Dynamic Optimization:**
-    - **Contextual Relevance:** Analyze what the user actually needs right now based on their latest message
-    - **Priority Assessment:** Determine immediate vs. long-term goals from conversation context
-    - **Action Clarity:** Define specific, actionable next steps that align with user intent
-    - **Outcome Prediction:** Consider likely conversation directions to optimize focus
-
-4.  **INTERACTION TONE Sophisticated Analysis:**
-    - **Emotional Intelligence:** Detect subtle tone shifts including frustration, confusion, satisfaction, or urgency
-    - **Communication Style Adaptation:** Adjust tone assessment based on cultural and linguistic cues
-    - **Engagement Level:** Evaluate user's interest and participation level
-    - **Relationship Dynamics:** Track trust building and rapport development
-
-#### PHASE 3: ADVANCED MEMORY VALIDATION WITH CONVERSATION FLOW ANALYSIS (Use thinking budget: ~200-300 tokens)
-
-**🔄 ADVANCED MEMORY QUALITY ASSURANCE:
-Before finalizing, perform deep meta-reasoning validation:
-
-1. **Internal Consistency Check:**
-   - Do all four sections work together coherently?
-   - Are there any logical contradictions within the memory?
-   - Does the CURRENT FOCUS align with the CONVERSATION FLOW?
-
-2. **Information Preservation Audit:**
-   - Have all critical details from the previous memory been preserved?
-   - Are important user preferences, constraints, or requirements maintained?
-   - Has any essential context been accidentally lost?
-
-3. **CONVERSATION FLOW COMPARATIVE ANALYSIS (NEW):**
-   - **Memory vs. Conversation Reality Check:** Compare each section of your working memory against the actual conversation progression
-   - **User Correction Detection:** Identify if the latest user message contradicts or corrects information in previous memory sections
-   - **Chronological Accuracy Validation:** Ensure CONVERSATION FLOW section accurately reflects the actual sequence of events
-   - **Context Evolution Tracking:** Check if user's situation or needs have evolved beyond what current memory reflects
-
-4. **INTELLIGENT MEMORY CORRECTION PROTOCOL (ADVANCED):
-   - **Contradiction Resolution:** When conversation flow reveals memory errors, prioritize user's most recent and explicit statements
-   - **Memory Update Strategy:** Modify incorrect memory sections while preserving accurate information
-   - **Evidence-Based Corrections:** Only change memory when conversation evidence clearly contradicts existing information
-   - **Stability vs. Accuracy Balance:** Maintain memory coherence while ensuring factual accuracy based on conversation reality
-
-5. **META-REASONING MEMORY VALIDATION:**
-   - **User Intent Verification:** Does the memory accurately capture what the user is trying to achieve?
-   - **Cultural Context Preservation:** Are cultural nuances and communication patterns properly maintained?
-   - **Future Interaction Enablement:** Will this corrected memory support effective future responses?
-
-### ADVANCED OUTPUT REQUIREMENTS:
-
-**CRITICAL MEMORY INTEGRITY RULES:**
-- Preserve all factual information from previous memory unless explicitly corrected by user
-- Build incrementally rather than replacing entire sections
-- Maintain the same language as the conversation
-- Apply cultural and contextual sensitivity in tone assessment
-- Ensure each section serves its distinct purpose while contributing to overall coherence
-
-**ADVANCED META-REASONING INTEGRATION:"
-- Let your thinking process guide memory updates with conversation flow validation
-- Use analytical capabilities to detect patterns, inconsistencies, and user corrections
-- Apply intelligent self-correction when conversation evidence reveals memory errors
-- Consider multiple perspectives when interpreting ambiguous information
-- **Memory vs. Reality Alignment:** Continuously verify that working memory reflects actual conversation progression
-- **User Authority Principle:** Treat user's explicit statements as authoritative over previous assumptions or interpretations
-
-### FINAL OUTPUT PROTOCOL:
-Your response must contain ONLY the updated structured working memory string. The memory should demonstrate thoughtful integration of new information while maintaining continuity and coherence across all sections.
->>>>>>> e0e5a1b8
     """
 
 
@@ -139,7 +34,33 @@
     OPTIMIZED WORKING MEMORY STRUCTURE FOR GPT-4O-MINI
 
     The working memory must be maintained as a structured string with FOUR key sections designed for optimal LLM processing:
+    OPTIMIZED WORKING MEMORY STRUCTURE FOR GPT-4O-MINI
 
+    The working memory must be maintained as a structured string with FOUR key sections designed for optimal LLM processing:
+
+    1. USER CONTEXT Section [REQUIRED]:
+       - User identity, preferences, and current needs
+       - Background information and specific situation details
+       - Any constraints or requirements mentioned
+       - Changes in user information over time
+
+    2. CONVERSATION FLOW Section [REQUIRED]:
+       - Chronological narrative of conversation events
+       - Key decisions made and topics discussed
+       - Important facts, dates, numbers, and specific details
+       - Progress toward resolving user's needs
+
+    3. CURRENT FOCUS Section [REQUIRED]:
+       - Active topic and immediate goals
+       - Planned next steps and action items
+       - Outstanding questions or information needed
+       - Current priorities and objectives
+
+    4. INTERACTION TONE Section [REQUIRED]:
+       - Communication style and emotional context
+       - User engagement level and preferences
+       - Relationship dynamics and trust level
+       - Appropriate response approach
     1. USER CONTEXT Section [REQUIRED]:
        - User identity, preferences, and current needs
        - Background information and specific situation details
@@ -170,7 +91,16 @@
     - Write in complete, descriptive sentences
     - Maintain logical organization within each section
     - Include sufficient detail for context reconstruction
+    - Use clear section headers (### USER CONTEXT, ### CONVERSATION FLOW, etc.)
+    - Write in complete, descriptive sentences
+    - Maintain logical organization within each section
+    - Include sufficient detail for context reconstruction
 
+    MEMORY UPDATE GUIDELINES:
+    - Add new information to existing sections rather than replacing
+    - Track important changes and contradictions
+    - Focus on accuracy and relevance over completeness
+    - Ensure all sections work together coherently
     MEMORY UPDATE GUIDELINES:
     - Add new information to existing sections rather than replacing
     - Track important changes and contradictions
@@ -190,18 +120,37 @@
 
     ### INTERACTION TONE:
     Professional and solution-oriented conversation. User demonstrates technical knowledge and appreciates direct responses. Collaborative approach with focus on practical outcomes. Appropriate to maintain informative and supportive tone.
+    ### USER CONTEXT:
+    User prefers direct communication and values efficient problem-solving. Has specific technical requirements and time constraints. Demonstrated comfort with detailed information and shows practical focus on resolving their current situation.
+
+    ### CONVERSATION FLOW:
+    User initiated conversation with specific technical question. Provided background context and requirements. Assistant offered initial guidance and requested clarifying details. User shared additional constraints and preferences. Conversation progressed toward identifying suitable solutions.
+
+    ### CURRENT FOCUS:
+    Currently evaluating options for user's technical requirements. Next steps include reviewing specific implementation details and confirming compatibility with user's constraints. Goal is to provide actionable recommendations.
+
+    ### INTERACTION TONE:
+    Professional and solution-oriented conversation. User demonstrates technical knowledge and appreciates direct responses. Collaborative approach with focus on practical outcomes. Appropriate to maintain informative and supportive tone.
     """
 
 WORKING_MEMORY_OUTPUT_FIELD_DESCRIPTION = """
     CRITICAL MEMORY STRUCTURE REQUIREMENTS:
     1. ALWAYS use the four-section structure defined above
+    1. ALWAYS use the four-section structure defined above
     2. ALWAYS maintain memory in the same language as the conversation
+    3. ALWAYS include relevant details in required sections
+    4. ALWAYS use clear section headers (### USER CONTEXT, ### CONVERSATION FLOW, ### CURRENT FOCUS, ### INTERACTION TONE)
     3. ALWAYS include relevant details in required sections
     4. ALWAYS use clear section headers (### USER CONTEXT, ### CONVERSATION FLOW, ### CURRENT FOCUS, ### INTERACTION TONE)
     5. ALWAYS record information in complete, readable sentences
     6. ALWAYS update the existing memory with new information rather than replacing entirely
+    6. ALWAYS update the existing memory with new information rather than replacing entirely
 
     MEMORY SECTION REQUIREMENTS:
+    - USER CONTEXT: Must contain user identity, preferences, and current situation
+    - CONVERSATION FLOW: Must provide chronological narrative of conversation events
+    - CURRENT FOCUS: Must outline active topics, goals, and next steps
+    - INTERACTION TONE: Must track communication style and emotional context
     - USER CONTEXT: Must contain user identity, preferences, and current situation
     - CONVERSATION FLOW: Must provide chronological narrative of conversation events
     - CURRENT FOCUS: Must outline active topics, goals, and next steps
@@ -213,4 +162,9 @@
     - Maintain logical organization within each section
     - Focus on accuracy and relevance over exhaustive detail
     - ALWAYS provide working memory as structured string, not dictionary or JSON
+    - Use clear section headers with ### formatting
+    - Write in complete, descriptive sentences
+    - Maintain logical organization within each section
+    - Focus on accuracy and relevance over exhaustive detail
+    - ALWAYS provide working memory as structured string, not dictionary or JSON
 """