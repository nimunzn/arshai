--- conflicted
+++ resolved
@@ -65,12 +65,10 @@
         self.service_account_path = os.getenv("VERTEX_AI_SERVICE_ACCOUNT_PATH")
         self.project_id = os.getenv("VERTEX_AI_PROJECT_ID")
         self.location = os.getenv("VERTEX_AI_LOCATION")
-<<<<<<< HEAD
         self.model_config = getattr(config, "config", {})
 
         # Initialize base client (handles common setup including observability)
         super().__init__(config, observability_manager=observability_manager)
-=======
         
         # Get model-specific configuration from config dict
         self.model_config = getattr(config, 'config', {})
@@ -121,9 +119,7 @@
                 self._client._transport.close()
                 self.logger.info("Closed Gemini client transport")
         except Exception as e:
-            self.logger.warning(f"Error closing Gemini client: {e}")
->>>>>>> 0757c4c2
-    
+            self.logger.warning(f"Error closing Gemini client: {e}")    
     def _initialize_client(self) -> Any:
         """
         Initialize the Google GenAI client with safe HTTP configuration.
