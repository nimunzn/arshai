"""
OpenRouter implementation of the LLM interface using openai SDK.
Supports both standard function calling and background tasks with manual tool orchestration.
Follows the same interface pattern as the Azure and OpenAI clients for consistency.
"""

import os
import logging
import json
import traceback
import time
import inspect
from typing import Dict, Any, TypeVar, Type, Union, AsyncGenerator, List, Tuple
from openai import OpenAI
from arshai.core.interfaces.illm import ILLMConfig, ILLMInput
from arshai.llms.base_llm_client import BaseLLMClient
from arshai.llms.utils import (
    is_json_complete,
    standardize_usage_metadata,
    accumulate_usage_safely,
    parse_to_structure,
    build_enhanced_instructions,
)

T = TypeVar("T")

class OpenRouterClient(BaseLLMClient):
    """OpenRouter implementation of the LLM interface"""
    
    def __init__(self, config: ILLMConfig):
        """
        Initialize the OpenRouter client.
        
        Args:
            config: Configuration for the LLM
        """
        # Initialize base client (handles common setup)
        super().__init__(config)
    
    def _initialize_client(self) -> Any:
        """
        Initialize the OpenRouter client with safe HTTP configuration.
        
        OpenRouter uses an OpenAI-compatible API with custom base URL and headers.
        Uses SafeHttpClientFactory to create a client with high connection limits and proper
        timeouts to prevent httpcore deadlock issues. Falls back gracefully if advanced
        configuration is not available.
        
        Returns:
<<<<<<< HEAD
            OpenAI client instance configured for OpenRouter
            
=======
            OpenAI client instance configured for OpenRouter with safe HTTP configuration
        
>>>>>>> e0e5a1b8
        Raises:
            ValueError: If OPENROUTER_API_KEY is not set in environment variables
        """
        # Check if API key is available in environment
        api_key = os.environ.get("OPENROUTER_API_KEY")
        if not api_key:
            self.logger.error("OpenRouter API key not found in environment variables")
            raise ValueError(
                "OpenRouter API key not found. Please set OPENROUTER_API_KEY environment variable."
            )
        
        # Get optional site URL and app name for OpenRouter headers
        site_url = os.environ.get("OPENROUTER_SITE_URL", "")
        app_name = os.environ.get("OPENROUTER_APP_NAME", "arshai")
        
        try:
            # Import the safe factory
            from arshai.clients.utils.safe_http_client import SafeHttpClientFactory
            
            self.logger.info("Creating OpenRouter client with safe HTTP configuration")
            
            # Create safe httpx client first
            import httpx
            httpx_version = getattr(httpx, '__version__', '0.0.0')
            
            # Get safe HTTP configuration
            limits_config = SafeHttpClientFactory._get_safe_limits_config(httpx_version)
            timeout_config = SafeHttpClientFactory._get_safe_timeout_config(httpx_version)
            additional_config = SafeHttpClientFactory._get_additional_httpx_config(httpx_version)
            
            safe_http_client = httpx.Client(
                limits=limits_config,
                timeout=timeout_config,
                **additional_config
            )
            
            # Create OpenRouter client with safe HTTP client
            client = OpenAI(
                api_key=api_key,
                base_url="https://openrouter.ai/api/v1",
                default_headers={
                    "HTTP-Referer": site_url,
                    "X-Title": app_name,
                },
                http_client=safe_http_client,
                max_retries=3
            )
            
            self.logger.info("OpenRouter client created successfully with safe configuration")
            return client
            
        except ImportError as e:
            self.logger.warning(f"Safe HTTP client factory not available: {e}, using default OpenRouter client")
            # Fallback to original implementation
            return OpenAI(
                api_key=api_key,
                base_url="https://openrouter.ai/api/v1",
                default_headers={
                    "HTTP-Referer": site_url,
                    "X-Title": app_name,
                }
            )
        
        except Exception as e:
            self.logger.error(f"Failed to create safe OpenRouter client: {e}")
            # Final fallback to ensure system keeps working
            self.logger.info("Using fallback OpenRouter client configuration")
            try:
                # At least try to set a timeout for basic safety
                return OpenAI(
                    api_key=api_key,
                    base_url="https://openrouter.ai/api/v1",
                    default_headers={
                        "HTTP-Referer": site_url,
                        "X-Title": app_name,
                    },
                    timeout=30.0,
                    max_retries=2
                )
            except Exception as fallback_error:
                self.logger.error(f"Fallback OpenRouter client also failed: {fallback_error}")
                # Last resort - basic client
                return OpenAI(
                    api_key=api_key,
                    base_url="https://openrouter.ai/api/v1",
                    default_headers={
                        "HTTP-Referer": site_url,
                        "X-Title": app_name,
                    }
                )
    
    def _python_function_to_openai_tool(self, func, name: str, function_type: str = "tool") -> Dict[str, Any]:
        """
        Convert a Python function to OpenAI tool format using function inspection.
        
        Args:
            func: Python callable function
            name: Function name
            function_type: "tool" for regular tools, "background_task" for background tasks
            
        Returns:
            Dictionary in OpenAI tool format
        """
        try:
            # Get function signature
            sig = inspect.signature(func)
            
            # Extract description from docstring
            description = func.__doc__ or f"Execute {name} function"
            description = description.strip()
            
            # Enhance description for background tasks
            if function_type == "background_task":
                description = f"BACKGROUND TASK: {description}. This task runs independently in fire-and-forget mode - no results will be returned to the conversation."
            
            # Build parameters schema
            properties = {}
            required = []
            
            for param_name, param in sig.parameters.items():
                # Skip 'self' parameter
                if param_name == 'self':
                    continue
                    
                # Get parameter type
                param_type = "string"  # default
                if param.annotation != inspect.Parameter.empty:
                    param_type = self._python_type_to_json_schema_type(param.annotation)
                
                # Build parameter definition
                param_def = {
                    "type": param_type,
                    "description": f"{param_name} parameter"
                }
                
                # Add to required if no default value
                if param.default == inspect.Parameter.empty:
                    required.append(param_name)
                else:
                    param_def["description"] += f" (default: {param.default})"
                
                properties[param_name] = param_def
            
            return {
                "name": name,
                "description": description,
                "parameters": {
                    "type": "object",
                    "properties": properties,
                    "required": required,
                    "additionalProperties": False
                }
            }
            
        except Exception as e:
            self.logger.warning(f"Failed to inspect function {name}: {str(e)}")
            # Return basic fallback schema
            description = f"Execute {name} function"
            if function_type == "background_task":
                description = f"BACKGROUND TASK: {description}. This task runs independently in fire-and-forget mode - no results will be returned to the conversation."
            
            return {
                "name": name,
                "description": description,
                "parameters": {
                    "type": "object",
                    "properties": {},
                    "required": [],
                    "additionalProperties": False
                }
            }
    
    def _python_type_to_json_schema_type(self, python_type) -> str:
        """
        Convert Python type annotations to JSON schema types.
        
        Args:
            python_type: Python type annotation
            
        Returns:
            JSON schema type string
        """
        # Handle common types
        if python_type == str:
            return "string"
        elif python_type == int:
            return "integer"  
        elif python_type == float:
            return "number"
        elif python_type == bool:
            return "boolean"
        elif python_type == list or (hasattr(python_type, '__origin__') and python_type.__origin__ == list):
            return "array"
        elif python_type == dict or (hasattr(python_type, '__origin__') and python_type.__origin__ == dict):
            return "object"
        else:
            # Default to string for unknown types
            return "string"
    
    def _convert_functions_to_llm_format(
        self, 
        functions: Union[List[Dict], Dict[str, Any]], 
        function_type: str = "tool"
    ) -> List[Dict]:
        """
        Convert functions to OpenAI tool format.
        
        Args:
            functions: Either List of JSON schema tool dictionaries or Dict of callable functions
            function_type: "tool" for regular tools, "background_task" for background tasks
            
        Returns:
            List of function definition dictionaries in OpenAI format
        """
        openrouter_functions = []
        
        # Handle JSON schema tool dictionaries (from tools_list)
        if isinstance(functions, list):
            for tool in functions:
                # Get tool properties
                description = tool.get("description", "")
                
                # Enhance description for background tasks
                if function_type == "background_task":
                    description = f"BACKGROUND TASK: {description}. This task runs independently in fire-and-forget mode - no results will be returned to the conversation."
                
                # Ensure additionalProperties is False for strict mode
                parameters = tool.get("parameters", {})
                if isinstance(parameters, dict) and "additionalProperties" not in parameters:
                    parameters["additionalProperties"] = False

                # Create standardized tool format for OpenRouter
                openrouter_functions.append({
                    "type": "function",
                    "function": {
                        "name": tool.get("name"),
                        "description": description,
                        "parameters": parameters
                    }
                })
                
        # Handle callable Python functions (from background_tasks or callable_functions)
        elif isinstance(functions, dict):
            for name, callable_func in functions.items():
                try:
                    # Use function inspection helper
                    function_tool = self._python_function_to_openai_tool(callable_func, name, function_type)
                    # Wrap in OpenRouter format
                    openrouter_functions.append({
                        "type": "function",
                        "function": function_tool
                    })
                    
                except Exception as e:
                    self.logger.warning(f"Failed to convert function {name}: {str(e)}")
                    continue
        
        return openrouter_functions
    
    def _create_structure_function(self, structure_type: Type[T]) -> Dict[str, Any]:
        """
        Create a function definition from the structure type for OpenRouter.
        This follows the same pattern as openrouter_old.py but in the new architecture.
        
        Args:
            structure_type: The Pydantic model or TypedDict class to convert
            
        Returns:
            Function definition dictionary in OpenRouter format
        """
        function_name = structure_type.__name__.lower()
        description = structure_type.__doc__ or f"Create a {structure_type.__name__} response"
        
        # Get the JSON schema from the structure type
        if hasattr(structure_type, 'model_json_schema'):
            # Pydantic model
            schema = structure_type.model_json_schema()
        elif hasattr(structure_type, '__annotations__'):
            # TypedDict - build basic schema
            properties = {}
            required = []
            for field_name, field_type in structure_type.__annotations__.items():
                properties[field_name] = {
                    "type": self._python_type_to_json_schema_type(field_type),
                    "description": f"{field_name} field"
                }
                required.append(field_name)
            schema = {
                "type": "object",
                "properties": properties,
                "required": required,
                "additionalProperties": False
            }
        else:
            # Fallback schema
            schema = {
                "type": "object",
                "properties": {},
                "required": [],
                "additionalProperties": False
            }
        
        return {
            "type": "function",
            "function": {
                "name": function_name,
                "description": description,
                "parameters": schema
            }
        }
    
    def _prepare_tools_context(self, input: ILLMInput) -> Tuple[List, str]:
        """
        Prepare OpenRouter-specific tools and enhanced context instructions.
        
        Args:
            input: The LLM input
            
        Returns:
            Tuple of (openrouter_tools_list, enhanced_context_instructions)
        """
        # Convert tools to OpenRouter format using unified method
        openrouter_tools = []
        
        # Add structure function if structure_type is provided (but don't count as regular function)
        if input.structure_type:
            structure_function = self._create_structure_function(input.structure_type)
            openrouter_tools.append(structure_function)
        
        if input.tools_list and len(input.tools_list) > 0:
            openrouter_tools.extend(
                self._convert_functions_to_llm_format(input.tools_list, function_type="tool")
            )
        
        if input.background_tasks and len(input.background_tasks) > 0:
            openrouter_tools.extend(
                self._convert_functions_to_llm_format(input.background_tasks, function_type="background_task")
            )
        
        # Build enhanced instructions using generic utility
        enhanced_instructions = build_enhanced_instructions(
            structure_type=input.structure_type,
            background_tasks=input.background_tasks
        )
        
        # Add structure function instructions if needed
        if input.structure_type:
            function_name = input.structure_type.__name__.lower()
            enhanced_instructions += f"""\n\nYou MUST ALWAYS use the {function_name} tool/function to format your response.
Your response ALWAYS MUST be returned using the tool, independently of what the message or response are.
You MUST ALWAYS CALL TOOLS FOR RETURNING RESPONSE
The response Must be in JSON format"""
        
        return openrouter_tools, enhanced_instructions

    async def _process_function_calls(self, tool_calls, input: ILLMInput, messages: List[Dict]) -> Tuple[bool, Any]:
        """
        Process function calls from LLM response and add results to messages.
        Handles both regular tools, background tasks, and structure functions consistently.
        
        Args:
            tool_calls: Tool calls from LLM response (OpenAI format)
            input: The original LLM input
            messages: List of OpenAI-style messages to append function results to
            
        Returns:
            Tuple of (has_regular_functions, structured_response)
            - has_regular_functions: True if regular tools were processed (continue conversation)
            - structured_response: Parsed structure object if structure function was called, None otherwise
        """
        if not tool_calls:
            return False, None
            
        # Create function call objects for orchestrator
        class FunctionCall:
            def __init__(self, name: str, args: dict):
                self.name = name
                self.args = args
        
        generic_function_calls = []
        structured_response = None
        has_regular_functions = False
        
        for tool_call in tool_calls:
            function_name = tool_call.function.name
            function_args = json.loads(tool_call.function.arguments) if tool_call.function.arguments else {}
            
            # Check if it's the structure function
            if input.structure_type and function_name == input.structure_type.__name__.lower():
                try:
                    structured_response = input.structure_type(**function_args)
                    self.logger.info(f"Created structured response: {function_name}")
                    continue  # Don't process structure function as regular function
                except Exception as e:
                    self.logger.error(f"Error creating structured response from {function_name}: {str(e)}")
                    continue
            
            # Track if we have regular functions (affects continuation logic)
            if function_name in (input.callable_functions or {}):
                has_regular_functions = True
            elif function_name not in (input.background_tasks or {}):
                self.logger.warning(f"Function {function_name} not found in available functions or background tasks")
                continue
                
            generic_function_calls.append(FunctionCall(name=function_name, args=function_args))
        
        # Execute regular functions and background tasks (but not structure functions)
        if generic_function_calls:
            # Execute all functions (regular + background) via orchestrator
            execution_results = await self._function_orchestrator.process_function_calls_from_response(
                generic_function_calls,
                input.callable_functions or {},
                input.background_tasks or {}
            )
            
            # Add results to messages
            self._add_function_results_to_messages(execution_results, messages, tool_calls)
            
            self.logger.info(f"Processed {len(generic_function_calls)} function calls, regular tools: {has_regular_functions}")
        
        return has_regular_functions, structured_response

    def _add_function_results_to_messages(self, execution_results: Dict, messages: List[Dict], tool_calls) -> None:
        """
        Add function execution results to messages in OpenAI chat format.
        
        Args:
            execution_results: Results from function orchestrator
            messages: List of OpenAI-style messages to append to
            tool_calls: Original tool calls with call_id info
        """
        # Add function results as tool messages
        function_results = execution_results.get('function_results', [])
        function_names = execution_results.get('function_names', [])
        function_args = execution_results.get('function_args', [])
        for (name, result, args) in zip(function_names, function_results, function_args):
            messages.append({
                "role": "function",
                "name": name,
                "content": f"Function '{name}' called with arguments {args} returned: {result}"
            })
    
        # Add background task notifications as tool messages (if any)
        for bg_message in execution_results.get('background_initiated', []):
            messages.append({
                "type": "message",
                "role": "user",
                "content": f"Background task initiated: {bg_message}"
            })
        
        if function_results:
            completion_msg = f"All {len(function_results)} function(s) completed. Please provide your response based on these results."
            messages.append({
                "type": "message",
                "role": "user",
                "content": completion_msg
            })

    async def _chat_simple(self, input: ILLMInput) -> Dict[str, Any]:
        """
        Handle simple chat without tools or background tasks using chat.completions.
        For structured output, we use function calling approach consistently.
        
        Args:
            input: The LLM input
            
        Returns:
            Dict containing the LLM response and usage information
        """
        # Build base context
        messages = [
            {"role": "system", "content": input.system_prompt},
            {"role": "user", "content": input.user_message}
        ]
        
        # Prepare arguments for chat.completions.create
        kwargs = {
            "model": self.config.model,
            "messages": messages,
            "temperature": self.config.temperature,
            "max_tokens": self.config.max_tokens if self.config.max_tokens else None,
        }
        
        # For structured output, use function calling approach (not JSON mode)
        if input.structure_type:
            structure_function = self._create_structure_function(input.structure_type)
            kwargs["tools"] = [structure_function]
            
            # Add structure function instructions
            function_name = input.structure_type.__name__.lower()
            messages[0]["content"] += f"""\n\nYou MUST ALWAYS use the {function_name} tool/function to format your response.
Your response ALWAYS MUST be returned using the tool, independently of what the message or response are.
You MUST ALWAYS CALL TOOLS FOR RETURNING RESPONSE
The response Must be in JSON format"""
                
        response = self._client.chat.completions.create(**kwargs)
        
        # Process usage metadata
        usage = None
        if hasattr(response, "usage") and response.usage:
            usage = standardize_usage_metadata(response.usage, provider="openrouter")

        message = response.choices[0].message
        
        # Handle response based on whether it's structured or not
        if input.structure_type:
            # Check for structure function call
            if message.tool_calls:
                for tool_call in message.tool_calls:
                    function_name = tool_call.function.name
                    if function_name == input.structure_type.__name__.lower():
                        try:
                            function_args = json.loads(tool_call.function.arguments) if tool_call.function.arguments else {}
                            structured_response = input.structure_type(**function_args)
                            self.logger.info(f"Created structured response via function call: {function_name}")
                            return {"llm_response": structured_response, "usage": usage}
                        except Exception as e:
                            self.logger.error(f"Error creating structured response from {function_name}: {str(e)}")
                            return {"llm_response": f"Error creating structured response: {str(e)}", "usage": usage}
            
            # Fallback: no function call received for structured output
            self.logger.warning("Expected structure function call but none received")
            return {"llm_response": "Failed to generate structured response", "usage": usage}
        else:
            # For unstructured output, use the message content
            return {"llm_response": message.content, "usage": usage}

    async def _chat_with_tools(self, input: ILLMInput) -> Dict[str, Any]:
        """
        Handle complex chat with tools and/or background tasks using chat.completions.
        
        Args:
            input: The LLM input
            
        Returns:
            Dict containing the LLM response and usage information
        """
        # Build base context and prepare tools
        messages = [
            {"role": "system", "content": input.system_prompt},
            {"role": "user", "content": input.user_message}
        ]
        openrouter_tools, enhanced_instructions = self._prepare_tools_context(input)
        messages[0]["content"] += enhanced_instructions
        
        # Handle complex cases with function calling (multi-turn)
        current_turn = 0
        accumulated_usage = None
        
        while current_turn < input.max_turns:
            self.logger.info(f"Current turn: {current_turn}")
            has_regular_functions = False
            try:
                start_time = time.time()
                
                # Prepare arguments for chat.completions.create
                kwargs = {
                    "model": self.config.model,
                    "messages": messages,
                    "temperature": self.config.temperature,
                    "max_tokens": self.config.max_tokens if self.config.max_tokens else None,
                    "tools": openrouter_tools if openrouter_tools else None,
                }
                
                # Note: For structured output, we use function calling instead of response_format
                # The structure function is added to tools in _prepare_tools_context

                response = self._client.chat.completions.create(**kwargs)
                self.logger.info(f"🔍response time: {time.time() - start_time}")
                
                # Process usage metadata safely
                if hasattr(response, "usage") and response.usage:
                    current_usage = standardize_usage_metadata(response.usage, provider="openrouter")
                    accumulated_usage = accumulate_usage_safely(current_usage, accumulated_usage)

                message = response.choices[0].message
                
                # Check for function calls
                if message.tool_calls:
                    self.logger.info(f"Turn {current_turn}: Found {len(message.tool_calls)} function calls")
                    
                    # Process function calls using unified method
                    has_regular_functions, structured_response = await self._process_function_calls(message.tool_calls, input, messages)
                    
                    # If we got a structured response, return it immediately
                    if structured_response is not None:
                        self.logger.info(f"Turn {current_turn}: Received structured response via function call")
                        return {"llm_response": structured_response, "usage": accumulated_usage}
                    
                    if has_regular_functions:
                        current_turn += 1
                        continue
                
                # For structured output, we should have received a function call
                # If no function call was received but structure_type is expected, that's an error
                if input.structure_type:
                    self.logger.warning(f"Turn {current_turn}: Expected structure function call but none received")
                    return {"llm_response": "Failed to generate structured response via function call", "usage": accumulated_usage}
                
                # Return text response (only for non-structured output)
                if message.content:
                    self.logger.info(f"Turn {current_turn}: Received text response")
                    return {"llm_response": message.content, "usage": accumulated_usage}

            except Exception as e:
                self.logger.error(
                    f"Error in OpenRouter chat_with_tools turn {current_turn}: {str(e)}"
                )
                self.logger.error(traceback.format_exc())
                return {
                    "llm_response": f"An error occurred: {str(e)}",
                    "usage": accumulated_usage,
                }

        # Handle max turns reached
        return {
            "llm_response": "Maximum number of function calling turns reached",
            "usage": accumulated_usage,
        }
    
    async def _stream_simple(self, input: ILLMInput) -> AsyncGenerator[Dict[str, Any], None]:
        """
        Handle simple streaming without tools or background tasks using chat.completions.
        For structured output, we use function calling approach consistently.
        
        Args:
            input: The LLM input
            
        Yields:
            Dict containing streaming response chunks and usage information
        """
        # Build base context
        messages = [
            {"role": "system", "content": input.system_prompt},
            {"role": "user", "content": input.user_message}
        ]
        
        # Prepare arguments for chat.completions.create
        kwargs = {
            "model": self.config.model,
            "messages": messages,
            "temperature": self.config.temperature,
            "max_tokens": self.config.max_tokens if self.config.max_tokens else None,
            "stream": True,
        }
        
        # For structured output, use function calling approach (not JSON mode)
        if input.structure_type:
            structure_function = self._create_structure_function(input.structure_type)
<<<<<<< HEAD
            kwargs["tools"] = [structure_function]
            
            # Add structure function instructions
            function_name = input.structure_type.__name__.lower()
            messages[0]["content"] += f"""\n\nYou MUST ALWAYS use the {function_name} tool/function to format your response.
Your response ALWAYS MUST be returned using the tool, independently of what the message or response are.
You MUST ALWAYS CALL TOOLS FOR RETURNING RESPONSE
The response Must be in JSON format"""
=======
            all_tools = [structure_function] + input.tools_list
            messages[0]["content"] += f"""\nYou MUST ALWAYS use the {input.structure_type.__name__.lower()} tool/function to format your response.
                                        Your response ALWAYS MUST be retunrned using the tool, independently of what is the message or response are.
                                        You MUST ALWAYS CALLING TOOLS FOR RETURNING RESPONSE
                                        The response Must be in JSON format"""
            response_format = {"type": "json_object"}
        else:
            all_tools = input.tools_list
            response_format = None
>>>>>>> e0e5a1b8
        
        # Track usage and collected data
        accumulated_usage = None
        collected_text = ""
        collected_tool_calls = []
        
        # Process streaming response
        for chunk in self._client.chat.completions.create(**kwargs):
            # Handle usage data if available
            if hasattr(chunk, 'usage') and chunk.usage is not None:
                current_usage = standardize_usage_metadata(chunk.usage, provider="openrouter")
                accumulated_usage = accumulate_usage_safely(current_usage, accumulated_usage)
            
            # Skip chunks without choices
            if not chunk.choices:
                continue
            
            delta = chunk.choices[0].delta
            
            # Handle content streaming
            if hasattr(delta, 'content') and delta.content is not None:
                collected_text += delta.content
                if not input.structure_type:
                    yield {"llm_response": collected_text}
            
            # Handle tool calls streaming for structured output
            if hasattr(delta, 'tool_calls') and delta.tool_calls and input.structure_type:
                for i, tool_delta in enumerate(delta.tool_calls):
                    # Initialize or get current tool call
                    if i >= len(collected_tool_calls):
                        collected_tool_calls.append({
                            "id": tool_delta.id or "",
                            "function": {"name": "", "arguments": ""}
                        })
                    
                    current_tool_call = collected_tool_calls[i]
                    
                    # Update tool call with new delta information
                    if tool_delta.id:
                        current_tool_call["id"] = tool_delta.id
                        
                    if hasattr(tool_delta, 'function'):
                        if tool_delta.function.name:
                            current_tool_call["function"]["name"] = tool_delta.function.name
                            
                        if tool_delta.function.arguments:
                            current_tool_call["function"]["arguments"] += tool_delta.function.arguments
                            
                            # Try to parse and yield structured response when complete
                            if current_tool_call["function"]["name"] == input.structure_type.__name__.lower():
                                is_complete, fixed_json = is_json_complete(current_tool_call["function"]["arguments"])
                                if is_complete:
                                    try:
                                        function_args = json.loads(fixed_json)
                                        structured_response = input.structure_type(**function_args)
                                        yield {"llm_response": structured_response}
                                    except (json.JSONDecodeError, TypeError, ValueError):
                                        continue
        
        # Final yield with usage information
        yield {"llm_response": None, "usage": accumulated_usage}

    async def _stream_with_tools(self, input: ILLMInput) -> AsyncGenerator[Dict[str, Any], None]:
        """
        Handle complex streaming with tools and/or background tasks using chat.completions.
        
        Args:
            input: The LLM input
            
        Yields:
            Dict containing streaming response chunks and usage information
        """
<<<<<<< HEAD
        # Build base context and prepare tools
        messages = [
            {"role": "system", "content": input.system_prompt},
            {"role": "user", "content": input.user_message}
        ]
        openrouter_tools, enhanced_instructions = self._prepare_tools_context(input)
        messages[0]["content"] += enhanced_instructions
        
        # Handle complex cases with function calling (multi-turn)
        current_turn = 0
        accumulated_usage = None
=======
        try:
            # Track usage
            accumulated_usage = None
            
            # For tracking complete content
            complete_content = ""
            
            if input.structure_type:
                # Create structure function
                structure_function = self._create_structure_function(input.structure_type)
                
                # Prepare messages
                messages = [
                    {"role": "system", "content": f"{input.system_prompt}\nYou MUST use the {input.structure_type.__name__.lower()} function to format your response.
                     The response MUST be in JSON format"},
                    {"role": "user", "content": input.user_message}
                ]
                
                # Create the stream
                stream = self._client.chat.completions.create(
                    model=self.config.model,
                    messages=messages,
                    tools=[structure_function],
                    tool_choice={"type": "function", "function": {"name": input.structure_type.__name__.lower()}},
                    temperature=self.config.temperature,
                    max_tokens=self.config.max_tokens if self.config.max_tokens else None,
                    stream=True
                )
>>>>>>> e0e5a1b8

        while current_turn < input.max_turns:
            self.logger.info(f"Current turn: {current_turn}")
            has_regular_functions = False
            try:
                # Prepare arguments for chat.completions.create
                kwargs = {
                    "model": self.config.model,
                    "messages": messages,
                    "temperature": self.config.temperature,
                    "max_tokens": self.config.max_tokens if self.config.max_tokens else None,
                    "tools": openrouter_tools if openrouter_tools else None,
                    "stream": True,
                }
                
                # Store collected message and tool calls
                collected_message = {"content": "", "tool_calls": []}
                collected_text = ""
                chunk_count = 0

                self.logger.debug(f"Starting stream processing for turn {current_turn}")

                # Process streaming response
                for chunk in self._client.chat.completions.create(**kwargs):
                    chunk_count += 1
                    # Handle usage metadata
                    if hasattr(chunk, 'usage') and chunk.usage is not None:
                        current_usage = standardize_usage_metadata(chunk.usage, provider="openrouter")
                        accumulated_usage = accumulate_usage_safely(current_usage, accumulated_usage)
                    
                    # Skip chunks without choices
                    if not chunk.choices:
                        continue
                    
                    delta = chunk.choices[0].delta

                    # Handle content streaming
                    if hasattr(delta, 'content') and delta.content is not None:
                        collected_message["content"] += delta.content
                        collected_text += delta.content
                        # For structured output, we only yield content via function calls, not direct content
                        if not input.structure_type:
                            yield {"llm_response": collected_text}

                    # Handle tool calls streaming
                    if hasattr(delta, 'tool_calls') and delta.tool_calls:
                        for tool_delta in delta.tool_calls:
                            # Use the index from the tool_delta, not enumerate
                            tool_index = tool_delta.index
                            
                            # Ensure we have enough slots in the array
                            while len(collected_message["tool_calls"]) <= tool_index:
                                collected_message["tool_calls"].append({
                                    "id": "",
                                    "function": {"name": "", "arguments": ""}
                                })
                            
                            current_tool_call = collected_message["tool_calls"][tool_index]
                            
                            # Update tool call with new delta information
                            if tool_delta.id:
                                current_tool_call["id"] = tool_delta.id
                                
                            if hasattr(tool_delta, 'function'):
                                if tool_delta.function.name:
                                    current_tool_call["function"]["name"] = tool_delta.function.name
                                    
                                if tool_delta.function.arguments:
                                    current_tool_call["function"]["arguments"] += tool_delta.function.arguments

                self.logger.debug(f"Turn {current_turn}: Stream ended. Processed {chunk_count} chunks. Tool calls: {len(collected_message['tool_calls'])}, Text collected: {len(collected_text)} chars")

                # Process function calls if any were collected (similar to _chat_with_tools)
                if collected_message["tool_calls"]:
                    # Create mock tool calls for processing
                    class MockToolCall:
                        def __init__(self, tc_dict):
                            self.id = tc_dict["id"]
                            self.function = type('obj', (object,), {
                                'name': tc_dict["function"]["name"],
                                'arguments': tc_dict["function"]["arguments"]
                            })()
                    
                    mock_tool_calls = [MockToolCall(tc) for tc in collected_message["tool_calls"] if tc["function"]["name"]]
                    self.logger.info(f"tool to call {mock_tool_calls}")
                    has_regular_functions, structured_response = await self._process_function_calls(mock_tool_calls, input, messages)
                    
                    # If we got a structured response, yield it and break
                    if structured_response is not None:
                        yield {"llm_response": structured_response, "usage": accumulated_usage}
                        break
                    
                    if has_regular_functions:
                        current_turn += 1
                        continue
                
                # Stream completed
                self.logger.debug(f"Turn {current_turn}: Stream completed")
                break

            except Exception as e:
                self.logger.error(f"Error in OpenRouter stream_with_tools turn {current_turn}: {str(e)}")
                self.logger.error(traceback.format_exc())
                yield {
                    "llm_response": f"An error occurred: {str(e)}",
                    "usage": accumulated_usage,
                }
                return

        # Handle max turns reached
        if current_turn >= input.max_turns:
            self.logger.warning(f"Maximum turns reached: {current_turn} >= {input.max_turns}")
            yield {
                "llm_response": "Maximum number of function calling turns reached",
                "usage": accumulated_usage,
            }
        else:
            # Final usage yield
            yield {"llm_response": None, "usage": accumulated_usage}<|MERGE_RESOLUTION|>--- conflicted
+++ resolved
@@ -47,13 +47,8 @@
         configuration is not available.
         
         Returns:
-<<<<<<< HEAD
-            OpenAI client instance configured for OpenRouter
-            
-=======
             OpenAI client instance configured for OpenRouter with safe HTTP configuration
         
->>>>>>> e0e5a1b8
         Raises:
             ValueError: If OPENROUTER_API_KEY is not set in environment variables
         """
@@ -703,7 +698,6 @@
         # For structured output, use function calling approach (not JSON mode)
         if input.structure_type:
             structure_function = self._create_structure_function(input.structure_type)
-<<<<<<< HEAD
             kwargs["tools"] = [structure_function]
             
             # Add structure function instructions
@@ -712,17 +706,6 @@
 Your response ALWAYS MUST be returned using the tool, independently of what the message or response are.
 You MUST ALWAYS CALL TOOLS FOR RETURNING RESPONSE
 The response Must be in JSON format"""
-=======
-            all_tools = [structure_function] + input.tools_list
-            messages[0]["content"] += f"""\nYou MUST ALWAYS use the {input.structure_type.__name__.lower()} tool/function to format your response.
-                                        Your response ALWAYS MUST be retunrned using the tool, independently of what is the message or response are.
-                                        You MUST ALWAYS CALLING TOOLS FOR RETURNING RESPONSE
-                                        The response Must be in JSON format"""
-            response_format = {"type": "json_object"}
-        else:
-            all_tools = input.tools_list
-            response_format = None
->>>>>>> e0e5a1b8
         
         # Track usage and collected data
         accumulated_usage = None
@@ -795,7 +778,6 @@
         Yields:
             Dict containing streaming response chunks and usage information
         """
-<<<<<<< HEAD
         # Build base context and prepare tools
         messages = [
             {"role": "system", "content": input.system_prompt},
@@ -807,36 +789,6 @@
         # Handle complex cases with function calling (multi-turn)
         current_turn = 0
         accumulated_usage = None
-=======
-        try:
-            # Track usage
-            accumulated_usage = None
-            
-            # For tracking complete content
-            complete_content = ""
-            
-            if input.structure_type:
-                # Create structure function
-                structure_function = self._create_structure_function(input.structure_type)
-                
-                # Prepare messages
-                messages = [
-                    {"role": "system", "content": f"{input.system_prompt}\nYou MUST use the {input.structure_type.__name__.lower()} function to format your response.
-                     The response MUST be in JSON format"},
-                    {"role": "user", "content": input.user_message}
-                ]
-                
-                # Create the stream
-                stream = self._client.chat.completions.create(
-                    model=self.config.model,
-                    messages=messages,
-                    tools=[structure_function],
-                    tool_choice={"type": "function", "function": {"name": input.structure_type.__name__.lower()}},
-                    temperature=self.config.temperature,
-                    max_tokens=self.config.max_tokens if self.config.max_tokens else None,
-                    stream=True
-                )
->>>>>>> e0e5a1b8
 
         while current_turn < input.max_turns:
             self.logger.info(f"Current turn: {current_turn}")
