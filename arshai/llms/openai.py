"""
OpenAI implementation of the LLM interface using openai SDK.
Supports both standard function calling and background tasks with manual tool orchestration.
Follows the same interface pattern as the Gemini client for consistency.
"""

import os
import logging
import json
import traceback
import time
import inspect
from typing import Dict, Any, TypeVar, Type, Union, AsyncGenerator, List, Tuple, get_type_hints
from openai import OpenAI
from openai.types.responses import ParsedResponse
from arshai.core.interfaces.illm import ILLMConfig, ILLMInput
from arshai.llms.base_llm_client import BaseLLMClient
from arshai.llms.utils import (
    is_json_complete,
    standardize_usage_metadata,
    accumulate_usage_safely,
    parse_to_structure,
    build_enhanced_instructions,
    convert_typeddict_to_basemodel,
)

T = TypeVar("T")

class OpenAIClient(BaseLLMClient):
    """OpenAI implementation of the LLM interface"""
    
    def __init__(self, config: ILLMConfig):
        """
        Initialize the OpenAI client.
        
        Args:
            config: Configuration for the LLM
        """
        # -specific configuration
        # Initialize base client (handles common setup)
        super().__init__(config)
    
    def _initialize_client(self) -> Any:
        """
        Initialize the OpenAI client with safe HTTP configuration and version compatibility.
        
        Uses SafeHttpClientFactory to create a client with high connection limits and proper
        timeouts to prevent httpcore deadlock issues. Falls back gracefully if advanced
        configuration is not available.
        
        Returns:
            OpenAI client instance with safe HTTP configuration
        
        Raises:
            ValueError: If OPENAI_API_KEY is not set or client cannot be created
        """
        # Check if API key is available in environment
        api_key = os.environ.get("OPENAI_API_KEY")
        if not api_key:
            self.logger.error("OpenAI API key not found in environment variables")
            raise ValueError(
                "OpenAI API key not found. Please set OPENAI_API_KEY environment variable."
            )
        
        try:
            # Import the safe factory
            from arshai.clients.utils.safe_http_client import SafeHttpClientFactory
            
            self.logger.info("Creating OpenAI client with safe HTTP configuration")
            client = SafeHttpClientFactory.create_openai_client(api_key=api_key)
            
            # Test the client with a simple validation if possible
            self.logger.info("OpenAI client created successfully with safe configuration")
            return client
            
<<<<<<< HEAD
        return OpenAI(api_key=api_key)
=======
        except ImportError as e:
            self.logger.warning(f"Safe HTTP client factory not available: {e}, using default client")
            # Fallback to original implementation
            from openai import OpenAI
            return OpenAI(api_key=api_key)
        
        except Exception as e:
            self.logger.error(f"Failed to create safe OpenAI client: {e}")
            # Final fallback to ensure system keeps working
            self.logger.info("Using fallback OpenAI client configuration")
            try:
                from openai import OpenAI
                # At least try to set a timeout for basic safety
                return OpenAI(api_key=api_key, timeout=30.0)
            except Exception as fallback_error:
                self.logger.error(f"Fallback client also failed: {fallback_error}")
                # Last resort - basic client
                from openai import OpenAI
                return OpenAI(api_key=api_key)
>>>>>>> 16950985
    
    def _python_function_to_openai_tool(self, func, name: str, function_type: str = "tool") -> Dict[str, Any]:
        """
        Convert a Python function to OpenAI tool format using function inspection.
        
        Args:
            func: Python callable function
            name: Function name
            function_type: "tool" for regular tools, "background_task" for background tasks
            
        Returns:
            Dictionary in OpenAI tool format
        """
        try:
            # Get function signature
            sig = inspect.signature(func)
            
            # Extract description from docstring
            description = func.__doc__ or f"Execute {name} function"
            description = description.strip()
            
            # Enhance description for background tasks
            if function_type == "background_task":
                description = f"BACKGROUND TASK: {description}. This task runs independently in fire-and-forget mode - no results will be returned to the conversation."
            
            # Build parameters schema
            properties = {}
            required = []
            
            for param_name, param in sig.parameters.items():
                # Skip 'self' parameter
                if param_name == 'self':
                    continue
                    
                # Get parameter type
                param_type = "string"  # default
                if param.annotation != inspect.Parameter.empty:
                    param_type = self._python_type_to_json_schema_type(param.annotation)
                
                # Build parameter definition
                param_def = {
                    "type": param_type,
                    "description": f"{param_name} parameter"
                }
                
                # For strict mode, ALL parameters must be in required array
                # regardless of default values
                required.append(param_name)
                
                # Add default value info to description
                if param.default != inspect.Parameter.empty:
                    param_def["description"] += f" (default: {param.default})"
                
                properties[param_name] = param_def
            
            # Build the function definition (without outer wrapper)
            return {
                "name": name,
                "description": description,
                "parameters": {
                    "type": "object",
                    "properties": properties,
                    "required": required,
                    "additionalProperties": False
                },
                "strict": True
            }
            
        except Exception as e:
            self.logger.warning(f"Failed to inspect function {name}: {str(e)}")
            # Return basic fallback schema
            description = f"Execute {name} function"
            if function_type == "background_task":
                description = f"BACKGROUND TASK: {description}. This task runs independently in fire-and-forget mode - no results will be returned to the conversation."
            
            return {
                "name": name,
                "description": description,
                "parameters": {
                    "type": "object",
                    "properties": {},
                    "required": [],
                    "additionalProperties": False
                },
                "strict": True
            }
    
    def _python_type_to_json_schema_type(self, python_type) -> str:
        """
        Convert Python type annotations to JSON schema types.
        
        Args:
            python_type: Python type annotation
            
        Returns:
            JSON schema type string
        """
        # Handle common types
        if python_type == str:
            return "string"
        elif python_type == int:
            return "integer"  
        elif python_type == float:
            return "number"
        elif python_type == bool:
            return "boolean"
        elif python_type == list or (hasattr(python_type, '__origin__') and python_type.__origin__ == list):
            return "array"
        elif python_type == dict or (hasattr(python_type, '__origin__') and python_type.__origin__ == dict):
            return "object"
        else:
            # Default to string for unknown types
            return "string"
    
    def _convert_functions_to_llm_format(
        self, 
        functions: Union[List[Dict], Dict[str, Any]], 
        function_type: str = "tool"
    ) -> List[Dict]:
        """
        Convert functions to OpenAI tool format.
        
        Args:
            functions: Either List of JSON schema tool dictionaries or Dict of callable functions
            function_type: "tool" for regular tools, "background_task" for background tasks
            
        Returns:
            List of function definition dictionaries in OpenAI format
        """
        openai_functions = []
        
        # Handle JSON schema tool dictionaries (from tools_list)
        if isinstance(functions, list):
            for tool in functions:
                # Get tool properties
                description = tool.get("description", "")
                
                # Enhance description for background tasks
                if function_type == "background_task":
                    description = f"BACKGROUND TASK: {description}. This task runs independently in fire-and-forget mode - no results will be returned to the conversation."
                
                # Ensure additionalProperties is False for strict mode
                parameters = tool.get("parameters", {})
                if isinstance(parameters, dict) and "additionalProperties" not in parameters:
                    parameters["additionalProperties"] = False

                # Create standardized flat tool format
                openai_functions.append({
                    "type": "function",
                    "name": tool.get("name"),
                    "description": description,
                    "parameters": parameters,
                    "strict": True  # Required for structured output
                })
                
        # Handle callable Python functions (from background_tasks or callable_functions)
        elif isinstance(functions, dict):
            for name, callable_func in functions.items():
                try:
                    # Use function inspection helper for background tasks
                    if function_type == "background_task":
                        function_tool = self._python_function_to_openai_tool(callable_func, name, function_type)
                        # Add type to create flat structure
                        function_tool["type"] = "function"
                        openai_functions.append(function_tool)
                    else:
                        # For regular callable functions, use basic parameter extraction
                        description = callable_func.__doc__ or name
                        
                        parameters = {
                            "type": "object",
                            "properties": {},
                            "required": [],
                            "additionalProperties": False  # Required for strict mode
                        }
                        
                        openai_functions.append({
                            "type": "function",
                            "name": name,
                            "description": description,
                            "parameters": parameters,
                            "strict": True  # Required for structured output
                        })
                    
                except Exception as e:
                    self.logger.warning(f"Failed to convert function {name}: {str(e)}")
                    continue
        
        return openai_functions
    
    def _prepare_tools_context(self, input: ILLMInput) -> Tuple[List, str]:
        """
        Prepare OpenAI-specific tools and enhanced context instructions.
        
        Args:
            input: The LLM input
            
        Returns:
            Tuple of (openai_tools_list, enhanced_context_instructions)
        """
        # Convert tools to OpenAI format using unified method
        openai_tools = []
        if input.tools_list and len(input.tools_list) > 0:
            openai_tools.extend(
                self._convert_functions_to_llm_format(input.tools_list, function_type="tool")
            )
        
        if input.background_tasks and len(input.background_tasks) > 0:
            openai_tools.extend(
                self._convert_functions_to_llm_format(input.background_tasks, function_type="background_task")
            )
        
        # Build enhanced instructions using generic utility
        enhanced_instructions = build_enhanced_instructions(
            structure_type=input.structure_type,
            background_tasks=input.background_tasks
        )
        
        return openai_tools, enhanced_instructions

    def _convert_messages_to_response_input(self, messages: List[Dict]) -> List[Dict]:
        """
        Convert OpenAI-style messages to ResponseInputParam format.
        
        Args:
            messages: List of OpenAI-style message dictionaries
            
        Returns:
            List of ResponseInputParam items
        """
        response_input = []
        for message in messages:
            # Convert to EasyInputMessageParam format
            response_message = {
                "type": "message",
                "role": message["role"],
                "content": message["content"]
            }
            response_input.append(response_message)
        return response_input

    async def _process_function_calls(self, function_calls, input: ILLMInput, response_input: List[Dict]) -> bool:
        """
        Process function calls from LLM response and add results to response_input.
        Handles both regular tools and background tasks consistently.
        
        Args:
            function_calls: Function calls from LLM response (any format)
            input: The original LLM input
            response_input: ResponseInputParam list to append function results to
            
        Returns:
            bool: True if regular tools were processed (continue conversation), False otherwise
        """
        if not function_calls:
            return False
            
        # Create function call objects for orchestrator
        class FunctionCall:
            def __init__(self, name: str, args: dict):
                self.name = name
                self.args = args
        
        generic_function_calls = []
        has_regular_functions = False
        
        for func_call in function_calls:
            # Extract function details (handles both responses.parse and responses.stream formats)
            if hasattr(func_call, 'arguments'):
                function_args = json.loads(func_call.arguments) if func_call.arguments else {}
            else:
                function_args = {}
            function_name = func_call.name
            
            # Track if we have regular functions (affects continuation logic)
            if function_name in (input.callable_functions or {}):
                has_regular_functions = True
            elif function_name not in (input.background_tasks or {}):
                self.logger.warning(f"Function {function_name} not found in available functions or background tasks")
                continue
                
            generic_function_calls.append(FunctionCall(name=function_name, args=function_args))
        
        if not generic_function_calls:
            return False
            
        # Execute all functions (regular + background) via orchestrator
        execution_results = await self._function_orchestrator.process_function_calls_from_response(
            generic_function_calls,
            input.callable_functions or {},
            input.background_tasks or {}
        )
        
        # Add results to response_input
        self._add_function_results_to_response_input(execution_results, response_input, generic_function_calls)
        
        self.logger.info(f"Processed {len(generic_function_calls)} function calls, regular tools: {has_regular_functions}")
        
        return has_regular_functions

    def _add_function_results_to_response_input(self, execution_results: Dict, response_input: List[Dict], function_calls: List) -> None:
        """
        Add function execution results to response_input in responses API format.
        
        Args:
            execution_results: Results from function orchestrator
            response_input: ResponseInputParam list to append to
            function_calls: Original function calls with call_id info
        """
        # Add function results as FunctionCallOutput items
        function_results = execution_results.get('function_results', [])
        function_names = execution_results.get('function_names', [])
        for (index, (name, result)) in enumerate(zip(function_names, function_results)):
            function_output = {
                "type": "message",
                "role": "user",
                "content": f"Function '{name}' called with arguments {function_calls[index].args} returned: {result}"
            }
            response_input.append(function_output)
    
        # Add background task notifications as user messages (if any)
        for bg_message in execution_results.get('background_initiated', []):
            response_input.append({
                "type": "message",
                "role": "user",
                "content": f"Background task initiated: {bg_message}"
            })

        if function_results:
            completion_msg = f"All {len(function_results)} function(s) completed. Please provide your response based on these results."
            response_input.append({
                "type": "message",
                "role": "user",
                "content": completion_msg
            })

    async def _chat_simple(self, input: ILLMInput) -> Dict[str, Any]:
        """
        Handle simple chat without tools or background tasks using responses.parse().
        
        Args:
            input: The LLM input
            
        Returns:
            Dict containing the LLM response and usage information
        """
        # Build base context in OpenAI format first
        messages = [
            {"role": "system", "content": input.system_prompt},
            {"role": "user", "content": input.user_message}
        ]
        
        # Convert to ResponseInputParam format
        response_input = self._convert_messages_to_response_input(messages)
        
        # Prepare arguments for responses.parse()
        kwargs = {
            "model": self.config.model,
            "input": response_input,
            "temperature": self.config.temperature,
            "max_output_tokens": self.config.max_tokens if self.config.max_tokens else None,
        }
        
        # Add text_format for structured output if needed
        if input.structure_type:
            kwargs["text_format"] = input.structure_type
        
        response: ParsedResponse = self._client.responses.parse(**kwargs)
        
        # Process usage metadata
        usage = None
        if hasattr(response, "usage") and response.usage:
            usage = standardize_usage_metadata(response.usage, provider="openai")

        # Handle response based on whether it's structured or not
        if input.structure_type:
            # For structured output, extract the parsed content
            llm_response = None
            for output_item in response.output:
                if output_item.type == "message":
                    for content in output_item.content:
                        if content.type == "output_text" and hasattr(content, 'parsed'):
                            llm_response = content.parsed
                            break
                    if llm_response:
                        break
            
            return {"llm_response": llm_response, "usage": usage}
        else:
            # For unstructured output, use the output_text property
            return {"llm_response": response.output_text, "usage": usage}

    async def _chat_with_tools(self, input: ILLMInput) -> Dict[str, Any]:
        """
        Handle complex chat with tools and/or background tasks using responses.parse().
        
        Args:
            input: The LLM input
            
        Returns:
            Dict containing the LLM response and usage information
        """
        # Build base context and prepare tools
        messages = [
            {"role": "system", "content": input.system_prompt},
            {"role": "user", "content": input.user_message}
        ]
        openai_tools, enhanced_instructions = self._prepare_tools_context(input)
        messages[0]["content"] += enhanced_instructions
        
        # Convert to ResponseInputParam format
        response_input = self._convert_messages_to_response_input(messages)
        
        # Handle complex cases with function calling (multi-turn using previous_response_id)
        current_turn = 0
        accumulated_usage = None
        has_regular_functions = False
        while current_turn < input.max_turns:
            self.logger.info(f"Current turn: {current_turn}")

            try:
                start_time = time.time()
                
                # Prepare arguments for responses.parse()
                kwargs = {
                    "model": self.config.model,
                    "temperature": self.config.temperature,
                    "max_output_tokens": self.config.max_tokens if self.config.max_tokens else None,
                    "tools": openai_tools if openai_tools else None,
                    "input": response_input
                }
                # Add text_format for structured output if needed
                if input.structure_type:
                    kwargs["text_format"] = input.structure_type
                
                response =  self._client.responses.parse(**kwargs)
                self.logger.info(f"🔍response time: {time.time() - start_time}")
                
                # Process usage metadata safely
                if hasattr(response, "usage") and response.usage:
                    current_usage = standardize_usage_metadata(response.usage, provider="openai")
                    accumulated_usage = accumulate_usage_safely(current_usage, accumulated_usage)

                # Check for function calls in output
                function_calls = [output_item for output_item in response.output if output_item.type == "function_call"]

                if function_calls:
                    self.logger.info(f"Turn {current_turn}: Found {len(function_calls)} function calls")
                    
                    # Process function calls using unified method
                    has_regular_functions = await self._process_function_calls(function_calls, input, response_input)
                    if has_regular_functions:
                        current_turn += 1
                        continue
                    
                # Check for structured response
                if input.structure_type:
                    llm_response = None
                    for output_item in response.output:
                        if output_item.type == "message":
                            for content in output_item.content:
                                if content.type == "output_text" and hasattr(content, 'parsed'):
                                    try:
                                        llm_response = content.parsed
                                    except Exception:
                                        is_complete, fixed_json = is_json_complete(content.text)
                                        if is_complete:
                                            try:
                                                llm_response = parse_to_structure(fixed_json, input.structure_type)
                                            except Exception as e:
                                                self.logger.error(f"Error parsing structured response: {str(e)}")
                                                llm_response = content.text
                    
                    if llm_response is not None:
                        self.logger.info(f"Turn {current_turn}: Received structured response")
                        return {"llm_response": llm_response, "usage": accumulated_usage}
                
                # Check for text response
                else:
                    self.logger.info(f"Turn {current_turn}: Received text response")
                    self.logger.info(f"🔍response: {response.output_text}")
                    return {"llm_response": response.output_text, "usage": accumulated_usage}

            except Exception as e:
                self.logger.error(
                    f"Error in OpenAI chat_with_tools turn {current_turn}: {str(e)}"
                )
                self.logger.error(traceback.format_exc())
                return {
                    "llm_response": f"An error occurred: {str(e)}",
                    "usage": accumulated_usage,
                }

        # Handle max turns reached
        return {
            "llm_response": "Maximum number of function calling turns reached",
            "usage": accumulated_usage,
        }
    
    async def _stream_simple(self, input: ILLMInput) -> AsyncGenerator[Dict[str, Any], None]:
        """
        Handle simple streaming without tools or background tasks using responses.stream().
        
        Args:
            input: The LLM input
            
        Yields:
            Dict containing streaming response chunks and usage information
        """
        # Build base context in OpenAI format first
        messages = [
            {"role": "system", "content": input.system_prompt},
            {"role": "user", "content": input.user_message}
        ]
        
        # Convert to ResponseInputParam format  
        response_input = self._convert_messages_to_response_input(messages)
        
        # Prepare arguments for responses.stream()
        kwargs = {
            "model": self.config.model,
            "input": response_input,
            "temperature": self.config.temperature,
            "max_output_tokens": self.config.max_tokens if self.config.max_tokens else None,
        }
        
        # Add text_format for structured output if needed
        if input.structure_type:
            sdk_structure_type = convert_typeddict_to_basemodel(input.structure_type)
            kwargs["text_format"] = sdk_structure_type
        
        # Use proper ResponseStreamManager pattern
        with self._client.responses.stream(**kwargs) as stream:
            accumulated_usage = None
            collected_text = ""
            # Process streaming events
            for event in stream:
                # self.logger.info(f"🔍event: {event}")
                if hasattr(event, "response") and hasattr(event.response, "usage") and event.response.usage:
                    # Usage from ResponseIncompleteEvent or ResponseCompletedEvent
                    current_usage = standardize_usage_metadata(event.response.usage, provider="openai")
                    accumulated_usage = accumulate_usage_safely(current_usage, accumulated_usage)
                
                # Handle text delta events - progressive streaming
                if "response.output_text.delta" in event.type and hasattr(event, "delta"):
                    collected_text += event.delta
                    if not input.structure_type:
                        yield {"llm_response": collected_text}
                    else:
                        is_complete, fixed_json = is_json_complete(collected_text)
                        if is_complete:
                            try:
                                final_response = parse_to_structure(fixed_json, input.structure_type)
                                yield {"llm_response": final_response}
                            except ValueError:
                                pass
            
            # Final yield with usage information
            yield {"llm_response": None, "usage": accumulated_usage}

    async def _stream_with_tools(self, input: ILLMInput) -> AsyncGenerator[Dict[str, Any], None]:
        """
        Handle complex streaming with tools and/or background tasks using responses.stream().
        
        Args:
            input: The LLM input
            
        Yields:
            Dict containing streaming response chunks and usage information
        """
        # Build base context and prepare tools
        messages = [
            {"role": "system", "content": input.system_prompt},
            {"role": "user", "content": input.user_message}
        ]
        openai_tools, enhanced_instructions = self._prepare_tools_context(input)
        messages[0]["content"] += enhanced_instructions
        
        # Convert to ResponseInputParam format
        response_input = self._convert_messages_to_response_input(messages)
        
        # Handle complex cases with function calling (multi-turn using previous_response_id)
        current_turn = 0
        accumulated_usage = None
        has_regular_functions = False

        while current_turn < input.max_turns:
            self.logger.info(f"Current turn: {current_turn}")
            has_regular_functions = False
            
            try:
                # Prepare arguments for responses.stream()
                kwargs = {
                    "model": self.config.model,
                    "temperature": self.config.temperature,
                    "max_output_tokens": self.config.max_tokens if self.config.max_tokens else None,
                    "tools": openai_tools if openai_tools else None,
                    "parallel_tool_calls": True,
                    "input": response_input
                }
                
                # Add text_format for structured output if needed (convert TypedDict to BaseModel)
                if input.structure_type:
                    # Convert TypedDict to BaseModel for SDK compatibility
                    sdk_structure_type = convert_typeddict_to_basemodel(input.structure_type)
                    kwargs["text_format"] = sdk_structure_type
                
                # Generate streaming content with tools using responses API
                with self._client.responses.stream(**kwargs) as stream:
                    
                    # Store function calls collected during streaming
                    function_calls = []
                    collected_text = ""
                    chunk_count = 0

                    self.logger.debug(f"Starting stream processing for turn {current_turn}")

                    # Process streaming response events - collect function calls and text
                    for event in stream:
                        chunk_count += 1                        
                        # Handle usage metadata from response completion events
                        if hasattr(event, "response") and hasattr(event.response, "usage") and event.response.usage:
                            current_usage = standardize_usage_metadata(event.response.usage, provider="openai")
                            accumulated_usage = accumulate_usage_safely(current_usage, accumulated_usage)
                        
                        # Handle function call arguments completion  
                        if event.type == "response.output_item.done" and event.item.type == 'function_call':
                            # Collect function calls for unified processing
                            function_calls.append(event.item)
                                        
                        # Handle text content from ResponseContentPartDoneEvent (for final responses)
                        if "response.output_text.delta" in event.type and hasattr(event, "delta"):
                            collected_text += event.delta
                            if not input.structure_type:
                                yield {"llm_response": collected_text}
                            else:
                                is_complete, fixed_json = is_json_complete(collected_text)
                                if is_complete:
                                    try:
                                        final_response = parse_to_structure(fixed_json, input.structure_type)
                                        yield {"llm_response": final_response}
                                    except ValueError:
                                        pass
                        
                    self.logger.debug(f"Turn {current_turn}: Stream ended. Processed {chunk_count} chunks. Function calls: {len(function_calls)}, Text collected: {len(collected_text)} chars")

                    # Process function calls if any were collected using unified method
                    if function_calls:
                        has_regular_functions = await self._process_function_calls(function_calls, input, response_input)
                        
                    self.logger.info(f"🔍has_regular_functions: {has_regular_functions}")
                    if not has_regular_functions:
                        # Stream completed
                        self.logger.debug(f"Turn {current_turn}: Stream completed")
                        break
                
                    current_turn += 1
                    self.logger.debug(f"Turn {current_turn}: Continuing - regular tools need processing")

            except Exception as e:
                self.logger.error(f"Error in OpenAI stream_with_tools turn {current_turn}: {str(e)}")
                self.logger.error(traceback.format_exc())
                yield {
                    "llm_response": f"An error occurred: {str(e)}",
                    "usage": accumulated_usage,
                }
                return

        # Handle max turns reached
        if current_turn >= input.max_turns:
            self.logger.warning(f"Maximum turns reached: {current_turn} >= {input.max_turns}")
            yield {
                "llm_response": "Maximum number of function calling turns reached",
                "usage": accumulated_usage,
            }
        else:
            # Final usage yield
            yield {"llm_response": None, "usage": accumulated_usage}<|MERGE_RESOLUTION|>--- conflicted
+++ resolved
@@ -73,9 +73,6 @@
             self.logger.info("OpenAI client created successfully with safe configuration")
             return client
             
-<<<<<<< HEAD
-        return OpenAI(api_key=api_key)
-=======
         except ImportError as e:
             self.logger.warning(f"Safe HTTP client factory not available: {e}, using default client")
             # Fallback to original implementation
@@ -95,7 +92,6 @@
                 # Last resort - basic client
                 from openai import OpenAI
                 return OpenAI(api_key=api_key)
->>>>>>> 16950985
     
     def _python_function_to_openai_tool(self, func, name: str, function_type: str = "tool") -> Dict[str, Any]:
         """
